#include <stdio.h>
#include <stdlib.h>

#include "engine.h"

int main(int argc, char** argv) {
    // Print GPU Info
    printCudaInfo();

    // Test add and subtract
    Value* x = init_value(1.0);
    Value* y = init_value(1.5);

    Value* sum = add(x,y);

    Value* t = init_value(3.0);

    // Z = (X + Y) - T
    Value* z = sub(sum, t);

<<<<<<< HEAD
    backward(z);

=======
      backward(z,4);
    print_expression(z);
  
>>>>>>> f9d30c26
    print_value(z);
    print_value(t);
    
    print_expression(z);

    return EXIT_SUCCESS;
}<|MERGE_RESOLUTION|>--- conflicted
+++ resolved
@@ -18,14 +18,9 @@
     // Z = (X + Y) - T
     Value* z = sub(sum, t);
 
-<<<<<<< HEAD
-    backward(z);
-
-=======
-      backward(z,4);
+    backward(z,4);
     print_expression(z);
   
->>>>>>> f9d30c26
     print_value(z);
     print_value(t);
     
