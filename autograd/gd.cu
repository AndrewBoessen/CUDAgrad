--- conflicted
+++ resolved
@@ -196,21 +196,17 @@
  *
  * @param outputs The starting Value object for the backward pass. (i.e output nodes or leafs in the expression)
  */
-vvoid backward_pass(Value* outputs, int num_outputs) {
+void backward_pass(Value* outputs, int num_outputs) {
     // Initialize the gradients of the output values to 1.0
     for (int i = 0; i < num_outputs; ++i) {
         outputs[i].grad = 1.0f;
     }
 
     // Launch the CUDA kernel to compute the gradients
-    int num_values = /* total number of values in the graph */;
-    backward_kernel<<<(num_values + 255) / 256, 256>>>(values, num_values);
-
-<<<<<<< HEAD
-    backward_kernel<<<1,1>>>(topo, topo_size);
-=======
+    int num_values = 4;/* total number of values in the graph */
+    backward_kernel<<<(num_values + 255) / 256, 256>>>(outputs, num_values);
+
     // Synchronize to ensure all gradients are computed
->>>>>>> f9d30c26
     cudaDeviceSynchronize();
 }
 }